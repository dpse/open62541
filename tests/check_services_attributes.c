--- conflicted
+++ resolved
@@ -108,22 +108,12 @@
     UA_MethodAttributes_init(&ma);
     ma.description = UA_LOCALIZEDTEXT("en_US", "Methodtest");
     ma.displayName = UA_LOCALIZEDTEXT("en_US", "Methodtest");
-<<<<<<< HEAD
-    UA_QualifiedName qualifiedName = UA_QUALIFIEDNAME_ALLOC(0, "Methodtest");
-    UA_Server_addMethodNode(server, UA_NODEID_NUMERIC(0, UA_NS0ID_METHODNODE),
-                            UA_NODEID_NUMERIC(0, 3),
-                            UA_NODEID_NUMERIC(0, UA_NS0ID_HASCOMPONENT),
-                            qualifiedName, ma,
-                            NULL, NULL, 0, NULL, 0, NULL, NULL);
-    UA_QualifiedName_deleteMembers(&qualifiedName);
-=======
     retval = UA_Server_addMethodNode(server, UA_NODEID_NUMERIC(0, UA_NS0ID_METHODNODE),
                                      UA_NODEID_NUMERIC(0, 3),
                                      UA_NODEID_NUMERIC(0, UA_NS0ID_HASCOMPONENT),
                                      UA_QUALIFIEDNAME(0, "Methodtest"), ma,
                                      NULL, NULL, 0, NULL, 0, NULL, NULL);
     ck_assert_int_eq(retval, UA_STATUSCODE_GOOD);
->>>>>>> b5fcf704
 #endif
 
     return server;
