/* This Source Code Form is subject to the terms of the Mozilla Public
 * License, v. 2.0. If a copy of the MPL was not distributed with this
 * file, You can obtain one at http://mozilla.org/MPL/2.0/.
 *
 *    Copyright 2017-2020 (c) Fraunhofer IOSB (Author: Julius Pfrommer)
 *    Copyright 2017 (c) Stefan Profanter, fortiss GmbH
 *    Copyright 2017 (c) Thomas Bender
 *    Copyright 2017 (c) Julian Grothoff
 *    Copyright 2017 (c) Henrik Norrman
 *    Copyright 2018 (c) Fabian Arndt, Root-Core
 *    Copyright 2019 (c) Kalycito Infotech Private Limited
 */

#include "open62541/namespace0_generated.h"

#include "ua_server_internal.h"
#include "ua_session.h"
#include "ua_subscription.h"

static UA_StatusCode
addNode_raw(UA_Server *server, UA_NodeClass nodeClass,
            UA_UInt32 nodeId, char *name, void *attributes,
            const UA_DataType *attributesType) {
    UA_AddNodesItem item;
    UA_AddNodesItem_init(&item);
    item.nodeClass = nodeClass;
    item.requestedNewNodeId.nodeId = UA_NODEID_NUMERIC(0, nodeId);
    item.browseName = UA_QUALIFIEDNAME(0, name);
    UA_ExtensionObject_setValueNoDelete(&item.nodeAttributes,
                                        attributes, attributesType);
    return AddNode_raw(server, &server->adminSession, NULL, &item, NULL);
}

static UA_StatusCode
addNode_finish(UA_Server *server, UA_UInt32 nodeId,
               UA_UInt32 parentNodeId, UA_UInt32 referenceTypeId) {
    const UA_NodeId sourceId = UA_NODEID_NUMERIC(0, nodeId);
    const UA_NodeId refTypeId = UA_NODEID_NUMERIC(0, referenceTypeId);
    const UA_ExpandedNodeId targetId = UA_EXPANDEDNODEID_NUMERIC(0, parentNodeId);
    UA_StatusCode retval = UA_Server_addReference(server, sourceId, refTypeId, targetId, false);
    if(retval != UA_STATUSCODE_GOOD)
        return retval;
    return AddNode_finish(server, &server->adminSession, &sourceId);
}

static UA_StatusCode
addObjectNode(UA_Server *server, char* name, UA_UInt32 objectid,
              UA_UInt32 parentid, UA_UInt32 referenceid, UA_UInt32 type_id) {
    UA_ObjectAttributes object_attr = UA_ObjectAttributes_default;
    object_attr.displayName = UA_LOCALIZEDTEXT("", name);
    return UA_Server_addObjectNode(server, UA_NODEID_NUMERIC(0, objectid),
                                   UA_NODEID_NUMERIC(0, parentid),
                                   UA_NODEID_NUMERIC(0, referenceid),
                                   UA_QUALIFIEDNAME(0, name),
                                   UA_NODEID_NUMERIC(0, type_id),
                                   object_attr, NULL, NULL);
}

static UA_StatusCode
addReferenceTypeNode(UA_Server *server, char* name, char *inverseName, UA_UInt32 referencetypeid,
                     UA_Boolean isabstract, UA_Boolean symmetric, UA_UInt32 parentid) {
    UA_ReferenceTypeAttributes reference_attr = UA_ReferenceTypeAttributes_default;
    reference_attr.displayName = UA_LOCALIZEDTEXT("", name);
    reference_attr.isAbstract = isabstract;
    reference_attr.symmetric = symmetric;
    if(inverseName)
        reference_attr.inverseName = UA_LOCALIZEDTEXT("", inverseName);
    return UA_Server_addReferenceTypeNode(server, UA_NODEID_NUMERIC(0, referencetypeid),
                                   UA_NODEID_NUMERIC(0, parentid), UA_NODEID_NULL,
                                   UA_QUALIFIEDNAME(0, name), reference_attr, NULL, NULL);
}

/***************************/
/* Bootstrap NS0 hierarchy */
/***************************/

/* Creates the basic nodes which are expected by the nodeset compiler to be
 * already created. This is necessary to reduce the dependencies for the nodeset
 * compiler. */
static UA_StatusCode
UA_Server_createNS0_base(UA_Server *server) {
    /* Bootstrap ReferenceTypes. The order of these is important for the
     * ReferenceTypeIndex. The ReferenceTypeIndex is created with the raw node.
     * The ReferenceTypeSet of subtypes for every ReferenceType is created
     * during the call to AddNode_finish. */
    UA_StatusCode ret = UA_STATUSCODE_GOOD;
    UA_ReferenceTypeAttributes references_attr = UA_ReferenceTypeAttributes_default;
    references_attr.displayName = UA_LOCALIZEDTEXT("", "References");
    references_attr.isAbstract = true;
    references_attr.symmetric = true;
    references_attr.inverseName = UA_LOCALIZEDTEXT("", "References");
    ret |= addNode_raw(server, UA_NODECLASS_REFERENCETYPE, UA_NS0ID_REFERENCES, "References",
                       &references_attr, &UA_TYPES[UA_TYPES_REFERENCETYPEATTRIBUTES]);

    UA_ReferenceTypeAttributes hassubtype_attr = UA_ReferenceTypeAttributes_default;
    hassubtype_attr.displayName = UA_LOCALIZEDTEXT("", "HasSubtype");
    hassubtype_attr.isAbstract = false;
    hassubtype_attr.symmetric = false;
    hassubtype_attr.inverseName = UA_LOCALIZEDTEXT("", "HasSupertype");
    ret |= addNode_raw(server, UA_NODECLASS_REFERENCETYPE, UA_NS0ID_HASSUBTYPE, "HasSubtype",
                       &hassubtype_attr, &UA_TYPES[UA_TYPES_REFERENCETYPEATTRIBUTES]);

    UA_ReferenceTypeAttributes aggregates_attr = UA_ReferenceTypeAttributes_default;
    aggregates_attr.displayName = UA_LOCALIZEDTEXT("", "Aggregates");
    aggregates_attr.isAbstract = true;
    aggregates_attr.symmetric = false;
    aggregates_attr.inverseName = UA_LOCALIZEDTEXT("", "AggregatedBy");
    ret |= addNode_raw(server, UA_NODECLASS_REFERENCETYPE, UA_NS0ID_AGGREGATES, "Aggregates",
                       &aggregates_attr, &UA_TYPES[UA_TYPES_REFERENCETYPEATTRIBUTES]);

    ret |= addReferenceTypeNode(server, "HierarchicalReferences", NULL,
                         UA_NS0ID_HIERARCHICALREFERENCES, true, false, UA_NS0ID_REFERENCES);

    ret |= addReferenceTypeNode(server, "NonHierarchicalReferences", NULL,
                         UA_NS0ID_NONHIERARCHICALREFERENCES, true, true, UA_NS0ID_REFERENCES);

    ret |= addReferenceTypeNode(server, "HasChild", NULL, UA_NS0ID_HASCHILD,
                         true, false, UA_NS0ID_HIERARCHICALREFERENCES);

    ret |= addReferenceTypeNode(server, "Organizes", "OrganizedBy", UA_NS0ID_ORGANIZES,
                         false, false, UA_NS0ID_HIERARCHICALREFERENCES);

    ret |= addReferenceTypeNode(server, "HasEventSource", "EventSourceOf", UA_NS0ID_HASEVENTSOURCE,
                         false, false, UA_NS0ID_HIERARCHICALREFERENCES);

    ret |= addReferenceTypeNode(server, "HasModellingRule", "ModellingRuleOf", UA_NS0ID_HASMODELLINGRULE,
                         false, false, UA_NS0ID_NONHIERARCHICALREFERENCES);

    ret |= addReferenceTypeNode(server, "HasEncoding", "EncodingOf", UA_NS0ID_HASENCODING,
                         false, false, UA_NS0ID_NONHIERARCHICALREFERENCES);

    ret |= addReferenceTypeNode(server, "HasDescription", "DescriptionOf", UA_NS0ID_HASDESCRIPTION,
                         false, false, UA_NS0ID_NONHIERARCHICALREFERENCES);

    ret |= addReferenceTypeNode(server, "HasTypeDefinition", "TypeDefinitionOf", UA_NS0ID_HASTYPEDEFINITION,
                         false, false, UA_NS0ID_NONHIERARCHICALREFERENCES);

    ret |= addReferenceTypeNode(server, "GeneratesEvent", "GeneratedBy", UA_NS0ID_GENERATESEVENT,
                         false, false, UA_NS0ID_NONHIERARCHICALREFERENCES);

    /* Complete bootstrap of Aggregates */
    ret |= addNode_finish(server, UA_NS0ID_AGGREGATES, UA_NS0ID_HASCHILD, UA_NS0ID_HASSUBTYPE);

    /* Complete bootstrap of HasSubtype */
    ret |= addNode_finish(server, UA_NS0ID_HASSUBTYPE, UA_NS0ID_HASCHILD, UA_NS0ID_HASSUBTYPE);

    ret |= addReferenceTypeNode(server, "HasProperty", "PropertyOf", UA_NS0ID_HASPROPERTY,
                         false, false, UA_NS0ID_AGGREGATES);

    ret |= addReferenceTypeNode(server, "HasComponent", "ComponentOf", UA_NS0ID_HASCOMPONENT,
                         false, false, UA_NS0ID_AGGREGATES);

    ret |= addReferenceTypeNode(server, "HasNotifier", "NotifierOf", UA_NS0ID_HASNOTIFIER,
                         false, false, UA_NS0ID_HASEVENTSOURCE);

    ret |= addReferenceTypeNode(server, "HasOrderedComponent", "OrderedComponentOf",
                         UA_NS0ID_HASORDEREDCOMPONENT, false, false, UA_NS0ID_HASCOMPONENT);

    ret |= addReferenceTypeNode(server, "HasInterface", "InterfaceOf",
                         UA_NS0ID_HASINTERFACE, false, false, UA_NS0ID_NONHIERARCHICALREFERENCES);

    /**************/
    /* Data Types */
    /**************/

    /* Bootstrap BaseDataType */
    UA_DataTypeAttributes basedatatype_attr = UA_DataTypeAttributes_default;
    basedatatype_attr.displayName = UA_LOCALIZEDTEXT("", "BaseDataType");
    basedatatype_attr.isAbstract = true;
    ret |= addNode_raw(server, UA_NODECLASS_DATATYPE, UA_NS0ID_BASEDATATYPE, "BaseDataType",
                       &basedatatype_attr, &UA_TYPES[UA_TYPES_DATATYPEATTRIBUTES]);

    /*****************/
    /* VariableTypes */
    /*****************/

    UA_VariableTypeAttributes basevar_attr = UA_VariableTypeAttributes_default;
    basevar_attr.displayName = UA_LOCALIZEDTEXT("", "BaseVariableType");
    basevar_attr.isAbstract = true;
    basevar_attr.valueRank = UA_VALUERANK_ANY;
    basevar_attr.dataType = UA_NODEID_NUMERIC(0, UA_NS0ID_BASEDATATYPE);
    ret |= addNode_raw(server, UA_NODECLASS_VARIABLETYPE, UA_NS0ID_BASEVARIABLETYPE, "BaseVariableType",
                       &basevar_attr, &UA_TYPES[UA_TYPES_VARIABLETYPEATTRIBUTES]);

    UA_VariableTypeAttributes bdv_attr = UA_VariableTypeAttributes_default;
    bdv_attr.displayName = UA_LOCALIZEDTEXT("", "BaseDataVariableType");
    bdv_attr.dataType = UA_NODEID_NUMERIC(0, UA_NS0ID_BASEDATATYPE);
    bdv_attr.valueRank = UA_VALUERANK_ANY;
    ret |= UA_Server_addVariableTypeNode(server, UA_NODEID_NUMERIC(0, UA_NS0ID_BASEDATAVARIABLETYPE),
                                         UA_NODEID_NUMERIC(0, UA_NS0ID_BASEVARIABLETYPE),
                                         UA_NODEID_NULL, UA_QUALIFIEDNAME(0, "BaseDataVariableType"),
                                         UA_NODEID_NULL, bdv_attr, NULL, NULL);

    UA_VariableTypeAttributes prop_attr = UA_VariableTypeAttributes_default;
    prop_attr.displayName = UA_LOCALIZEDTEXT("", "PropertyType");
    prop_attr.dataType = UA_NODEID_NUMERIC(0, UA_NS0ID_BASEDATATYPE);
    prop_attr.valueRank = UA_VALUERANK_ANY;
    ret |= UA_Server_addVariableTypeNode(server, UA_NODEID_NUMERIC(0, UA_NS0ID_PROPERTYTYPE),
                                         UA_NODEID_NUMERIC(0, UA_NS0ID_BASEVARIABLETYPE),
                                         UA_NODEID_NULL, UA_QUALIFIEDNAME(0, "PropertyType"),
                                         UA_NODEID_NULL, prop_attr, NULL, NULL);

    /***************/
    /* ObjectTypes */
    /***************/

    UA_ObjectTypeAttributes baseobj_attr = UA_ObjectTypeAttributes_default;
    baseobj_attr.displayName = UA_LOCALIZEDTEXT("", "BaseObjectType");
    ret |= addNode_raw(server, UA_NODECLASS_OBJECTTYPE, UA_NS0ID_BASEOBJECTTYPE, "BaseObjectType",
                       &baseobj_attr, &UA_TYPES[UA_TYPES_OBJECTTYPEATTRIBUTES]);

    UA_ObjectTypeAttributes folder_attr = UA_ObjectTypeAttributes_default;
    folder_attr.displayName = UA_LOCALIZEDTEXT("", "FolderType");
    ret |= UA_Server_addObjectTypeNode(server, UA_NODEID_NUMERIC(0, UA_NS0ID_FOLDERTYPE),
                                       UA_NODEID_NUMERIC(0, UA_NS0ID_BASEOBJECTTYPE),
                                       UA_NODEID_NULL, UA_QUALIFIEDNAME(0, "FolderType"),
                                       folder_attr, NULL, NULL);

    /******************/
    /* Root and below */
    /******************/

    ret |= addObjectNode(server, "Root", UA_NS0ID_ROOTFOLDER, 0, 0, UA_NS0ID_FOLDERTYPE);

    ret |= addObjectNode(server, "Objects", UA_NS0ID_OBJECTSFOLDER, UA_NS0ID_ROOTFOLDER,
                  UA_NS0ID_ORGANIZES, UA_NS0ID_FOLDERTYPE);

    ret |= addObjectNode(server, "Types", UA_NS0ID_TYPESFOLDER, UA_NS0ID_ROOTFOLDER,
                  UA_NS0ID_ORGANIZES, UA_NS0ID_FOLDERTYPE);

    ret |= addObjectNode(server, "ReferenceTypes", UA_NS0ID_REFERENCETYPESFOLDER, UA_NS0ID_TYPESFOLDER,
                  UA_NS0ID_ORGANIZES, UA_NS0ID_FOLDERTYPE);
    ret |= addNode_finish(server, UA_NS0ID_REFERENCES, UA_NS0ID_REFERENCETYPESFOLDER,
                   UA_NS0ID_ORGANIZES);

    ret |= addObjectNode(server, "DataTypes", UA_NS0ID_DATATYPESFOLDER, UA_NS0ID_TYPESFOLDER,
                  UA_NS0ID_ORGANIZES, UA_NS0ID_FOLDERTYPE);
    ret |= addNode_finish(server, UA_NS0ID_BASEDATATYPE, UA_NS0ID_DATATYPESFOLDER,
                   UA_NS0ID_ORGANIZES);

    ret |= addObjectNode(server, "VariableTypes", UA_NS0ID_VARIABLETYPESFOLDER, UA_NS0ID_TYPESFOLDER,
                  UA_NS0ID_ORGANIZES, UA_NS0ID_FOLDERTYPE);
    ret |= addNode_finish(server, UA_NS0ID_BASEVARIABLETYPE, UA_NS0ID_VARIABLETYPESFOLDER,
                   UA_NS0ID_ORGANIZES);

    ret |= addObjectNode(server, "ObjectTypes", UA_NS0ID_OBJECTTYPESFOLDER, UA_NS0ID_TYPESFOLDER,
                  UA_NS0ID_ORGANIZES, UA_NS0ID_FOLDERTYPE);
    ret |= addNode_finish(server, UA_NS0ID_BASEOBJECTTYPE, UA_NS0ID_OBJECTTYPESFOLDER,
                   UA_NS0ID_ORGANIZES);

    ret |= addObjectNode(server, "EventTypes", UA_NS0ID_EVENTTYPESFOLDER, UA_NS0ID_TYPESFOLDER,
                  UA_NS0ID_ORGANIZES, UA_NS0ID_FOLDERTYPE);

    ret |= addObjectNode(server, "Views", UA_NS0ID_VIEWSFOLDER, UA_NS0ID_ROOTFOLDER,
                  UA_NS0ID_ORGANIZES, UA_NS0ID_FOLDERTYPE);

    /* Add BaseEventType */
    UA_ObjectTypeAttributes eventtype_attr = UA_ObjectTypeAttributes_default;
    eventtype_attr.displayName = UA_LOCALIZEDTEXT("", "BaseEventType");
    ret |= addNode_raw(server, UA_NODECLASS_OBJECTTYPE, UA_NS0ID_BASEEVENTTYPE, "BaseEventType",
                       &eventtype_attr, &UA_TYPES[UA_TYPES_OBJECTTYPEATTRIBUTES]);
    ret |= addNode_finish(server, UA_NS0ID_BASEEVENTTYPE, UA_NS0ID_EVENTTYPESFOLDER,
                   UA_NS0ID_ORGANIZES);

    if(ret != UA_STATUSCODE_GOOD)
        ret = UA_STATUSCODE_BADINTERNALERROR;

    return ret;
}

/****************/
/* Data Sources */
/****************/

static UA_StatusCode
readStatus(UA_Server *server, const UA_NodeId *sessionId, void *sessionContext,
           const UA_NodeId *nodeId, void *nodeContext, UA_Boolean sourceTimestamp,
           const UA_NumericRange *range, UA_DataValue *value) {
    if(range) {
        value->hasStatus = true;
        value->status = UA_STATUSCODE_BADINDEXRANGEINVALID;
        return UA_STATUSCODE_GOOD;
    }

    if(sourceTimestamp) {
        value->hasSourceTimestamp = true;
        value->sourceTimestamp = UA_DateTime_now();
    }

    void *data = NULL;

    UA_assert(nodeId->identifierType == UA_NODEIDTYPE_NUMERIC);

    switch(nodeId->identifier.numeric) {
    case UA_NS0ID_SERVER_SERVERSTATUS_SECONDSTILLSHUTDOWN: {
        UA_UInt32 *shutdown = UA_UInt32_new();
        if(!shutdown)
            return UA_STATUSCODE_BADOUTOFMEMORY;
        if(server->endTime != 0)
            *shutdown = (UA_UInt32)((server->endTime - UA_DateTime_now()) / UA_DATETIME_SEC);
        value->value.data = shutdown;
        value->value.type = &UA_TYPES[UA_TYPES_UINT32];
        value->hasValue = true;
        return UA_STATUSCODE_GOOD;
    }

    case UA_NS0ID_SERVER_SERVERSTATUS_STATE: {
        UA_ServerState *state = UA_ServerState_new();
        if(!state)
            return UA_STATUSCODE_BADOUTOFMEMORY;
        if(server->endTime != 0)
            *state = UA_SERVERSTATE_SHUTDOWN;
        value->value.data = state;
        value->value.type = &UA_TYPES[UA_TYPES_SERVERSTATE];
        value->hasValue = true;
        return UA_STATUSCODE_GOOD;
    }

    case UA_NS0ID_SERVER_SERVERSTATUS: {
        UA_ServerStatusDataType *statustype = UA_ServerStatusDataType_new();
        if(!statustype)
            return UA_STATUSCODE_BADOUTOFMEMORY;
        statustype->startTime = server->startTime;
        statustype->currentTime = UA_DateTime_now();

        statustype->state = UA_SERVERSTATE_RUNNING;
        statustype->secondsTillShutdown = 0;
        if(server->endTime != 0) {
            statustype->state = UA_SERVERSTATE_SHUTDOWN;
            statustype->secondsTillShutdown = (UA_UInt32)
                ((server->endTime - UA_DateTime_now()) / UA_DATETIME_SEC);
        }

        value->value.data = statustype;
        value->value.type = &UA_TYPES[UA_TYPES_SERVERSTATUSDATATYPE];
        value->hasValue = true;
        return UA_BuildInfo_copy(&server->config.buildInfo, &statustype->buildInfo);
    }

    case UA_NS0ID_SERVER_SERVERSTATUS_BUILDINFO:
        value->value.type = &UA_TYPES[UA_TYPES_BUILDINFO];
        data = &server->config.buildInfo;
        break;

    case UA_NS0ID_SERVER_SERVERSTATUS_BUILDINFO_PRODUCTURI:
        value->value.type = &UA_TYPES[UA_TYPES_STRING];
        data = &server->config.buildInfo.productUri;
        break;

    case UA_NS0ID_SERVER_SERVERSTATUS_BUILDINFO_MANUFACTURERNAME:
        value->value.type = &UA_TYPES[UA_TYPES_STRING];
        data = &server->config.buildInfo.manufacturerName;
        break;

    case UA_NS0ID_SERVER_SERVERSTATUS_BUILDINFO_PRODUCTNAME:
        value->value.type = &UA_TYPES[UA_TYPES_STRING];
        data = &server->config.buildInfo.productName;
        break;

    case UA_NS0ID_SERVER_SERVERSTATUS_BUILDINFO_SOFTWAREVERSION:
        value->value.type = &UA_TYPES[UA_TYPES_STRING];
        data = &server->config.buildInfo.softwareVersion;
        break;

    case UA_NS0ID_SERVER_SERVERSTATUS_BUILDINFO_BUILDNUMBER:
        value->value.type = &UA_TYPES[UA_TYPES_STRING];
        data = &server->config.buildInfo.buildNumber;
        break;

    case UA_NS0ID_SERVER_SERVERSTATUS_BUILDINFO_BUILDDATE:
        value->value.type = &UA_TYPES[UA_TYPES_DATETIME];
        data = &server->config.buildInfo.buildDate;
        break;

    default:
        value->hasStatus = true;
        value->status = UA_STATUSCODE_BADINTERNALERROR;
        return UA_STATUSCODE_GOOD;
    }

    value->value.data = UA_new(value->value.type);
    if(!value->value.data) {
        value->value.type = NULL;
        return UA_STATUSCODE_BADOUTOFMEMORY;
    }

    value->hasValue = true;
    return UA_copy(data, value->value.data, value->value.type);
}

#ifdef UA_GENERATED_NAMESPACE_ZERO
static UA_StatusCode
readServiceLevel(UA_Server *server, const UA_NodeId *sessionId, void *sessionContext,
                 const UA_NodeId *nodeId, void *nodeContext, UA_Boolean includeSourceTimeStamp,
                 const UA_NumericRange *range, UA_DataValue *value) {
    if(range) {
        value->hasStatus = true;
        value->status = UA_STATUSCODE_BADINDEXRANGEINVALID;
        return UA_STATUSCODE_GOOD;
    }

    value->value.type = &UA_TYPES[UA_TYPES_BYTE];
    value->value.arrayLength = 0;
    UA_Byte *byte = UA_Byte_new();
    *byte = 255;
    value->value.data = byte;
    value->value.arrayDimensionsSize = 0;
    value->value.arrayDimensions = NULL;
    value->hasValue = true;
    if(includeSourceTimeStamp) {
        value->hasSourceTimestamp = true;
        value->sourceTimestamp = UA_DateTime_now();
    }
    return UA_STATUSCODE_GOOD;
}

static UA_StatusCode
readAuditing(UA_Server *server, const UA_NodeId *sessionId, void *sessionContext,
             const UA_NodeId *nodeId, void *nodeContext, UA_Boolean includeSourceTimeStamp,
             const UA_NumericRange *range, UA_DataValue *value) {
    if(range) {
        value->hasStatus = true;
        value->status = UA_STATUSCODE_BADINDEXRANGEINVALID;
        return UA_STATUSCODE_GOOD;
    }

    value->value.type = &UA_TYPES[UA_TYPES_BOOLEAN];
    value->value.arrayLength = 0;
    UA_Boolean *boolean = UA_Boolean_new();
    *boolean = false;
    value->value.data = boolean;
    value->value.arrayDimensionsSize = 0;
    value->value.arrayDimensions = NULL;
    value->hasValue = true;
    if(includeSourceTimeStamp) {
        value->hasSourceTimestamp = true;
        value->sourceTimestamp = UA_DateTime_now();
    }
    return UA_STATUSCODE_GOOD;
}
#endif

static UA_StatusCode
readNamespaces(UA_Server *server, const UA_NodeId *sessionId, void *sessionContext,
               const UA_NodeId *nodeid, void *nodeContext, UA_Boolean includeSourceTimeStamp,
               const UA_NumericRange *range,
               UA_DataValue *value) {
    /* ensure that the uri for ns1 is set up from the app description */
    setupNs1Uri(server);

    if(range) {
        value->hasStatus = true;
        value->status = UA_STATUSCODE_BADINDEXRANGEINVALID;
        return UA_STATUSCODE_GOOD;
    }
    UA_StatusCode retval;
    retval = UA_Variant_setArrayCopy(&value->value, server->namespaces,
                                     server->namespacesSize, &UA_TYPES[UA_TYPES_STRING]);
    if(retval != UA_STATUSCODE_GOOD)
        return retval;
    value->hasValue = true;
    if(includeSourceTimeStamp) {
        value->hasSourceTimestamp = true;
        value->sourceTimestamp = UA_DateTime_now();
    }
    return UA_STATUSCODE_GOOD;
}

static UA_StatusCode
writeNamespaces(UA_Server *server, const UA_NodeId *sessionId, void *sessionContext,
                const UA_NodeId *nodeid, void *nodeContext, const UA_NumericRange *range,
                const UA_DataValue *value) {
    /* Check the data type */
    if(!value->hasValue ||
       value->value.type != &UA_TYPES[UA_TYPES_STRING])
        return UA_STATUSCODE_BADTYPEMISMATCH;

    /* Check that the variant is not empty */
    if(!value->value.data)
        return UA_STATUSCODE_BADTYPEMISMATCH;

    /* TODO: Writing with a range is not implemented */
    if(range)
        return UA_STATUSCODE_BADINTERNALERROR;

    UA_String *newNamespaces = (UA_String*)value->value.data;
    size_t newNamespacesSize = value->value.arrayLength;

    /* Test if we append to the existing namespaces */
    if(newNamespacesSize <= server->namespacesSize)
        return UA_STATUSCODE_BADTYPEMISMATCH;

    /* ensure that the uri for ns1 is set up from the app description */
    setupNs1Uri(server);

    /* Test if the existing namespaces are unchanged */
    for(size_t i = 0; i < server->namespacesSize; ++i) {
        if(!UA_String_equal(&server->namespaces[i], &newNamespaces[i]))
            return UA_STATUSCODE_BADINTERNALERROR;
    }

    /* Add namespaces */
    for(size_t i = server->namespacesSize; i < newNamespacesSize; ++i)
        addNamespace(server, newNamespaces[i]);
    return UA_STATUSCODE_GOOD;
}

static UA_StatusCode
readCurrentTime(UA_Server *server, const UA_NodeId *sessionId, void *sessionContext,
                const UA_NodeId *nodeid, void *nodeContext, UA_Boolean sourceTimeStamp,
                const UA_NumericRange *range, UA_DataValue *value) {
    if(range) {
        value->hasStatus = true;
        value->status = UA_STATUSCODE_BADINDEXRANGEINVALID;
        return UA_STATUSCODE_GOOD;
    }
    UA_DateTime currentTime = UA_DateTime_now();
    UA_StatusCode retval = UA_Variant_setScalarCopy(&value->value, &currentTime,
                                                    &UA_TYPES[UA_TYPES_DATETIME]);
    if(retval != UA_STATUSCODE_GOOD)
        return retval;
    value->hasValue = true;
    if(sourceTimeStamp) {
        value->hasSourceTimestamp = true;
        value->sourceTimestamp = currentTime;
    }
    return UA_STATUSCODE_GOOD;
}

#ifdef UA_GENERATED_NAMESPACE_ZERO
static UA_StatusCode
readMinSamplingInterval(UA_Server *server, const UA_NodeId *sessionId, void *sessionContext,
               const UA_NodeId *nodeid, void *nodeContext, UA_Boolean includeSourceTimeStamp,
               const UA_NumericRange *range,
               UA_DataValue *value) {
    if(range) {
        value->hasStatus = true;
        value->status = UA_STATUSCODE_BADINDEXRANGEINVALID;
        return UA_STATUSCODE_GOOD;
    }

    UA_StatusCode retval;
    UA_Duration minInterval;
#ifdef UA_ENABLE_SUBSCRIPTIONS
    minInterval = server->config.samplingIntervalLimits.min;
#else
    minInterval = 0.0;
#endif
    retval = UA_Variant_setScalarCopy(&value->value, &minInterval, &UA_TYPES[UA_TYPES_DURATION]);
    if(retval != UA_STATUSCODE_GOOD)
        return retval;
    value->hasValue = true;
    if(includeSourceTimeStamp) {
        value->hasSourceTimestamp = true;
        value->sourceTimestamp = UA_DateTime_now();
    }
    return UA_STATUSCODE_GOOD;
}
#endif

#if defined(UA_GENERATED_NAMESPACE_ZERO) && defined(UA_ENABLE_METHODCALLS) && defined(UA_ENABLE_SUBSCRIPTIONS)
static UA_StatusCode
readMonitoredItems(UA_Server *server, const UA_NodeId *sessionId, void *sessionContext,
                   const UA_NodeId *methodId, void *methodContext, const UA_NodeId *objectId,
                   void *objectContext, size_t inputSize, const UA_Variant *input,
                   size_t outputSize, UA_Variant *output) {
<<<<<<< HEAD
=======
    /* Return two empty arrays by default */
    UA_Variant_setArray(&output[0], UA_Array_new(0, &UA_TYPES[UA_TYPES_UINT32]),
                        0, &UA_TYPES[UA_TYPES_UINT32]);
    UA_Variant_setArray(&output[1], UA_Array_new(0, &UA_TYPES[UA_TYPES_UINT32]),
                        0, &UA_TYPES[UA_TYPES_UINT32]);

    /* Get the Session */
>>>>>>> 2a6dd8df
    UA_LOCK(server->serviceMutex);
    UA_Session *session = UA_Server_getSessionById(server, sessionId);
    if(!session) {
        UA_UNLOCK(server->serviceMutex);
        return UA_STATUSCODE_BADINTERNALERROR;
<<<<<<< HEAD
    if(inputSize == 0 || !input[0].data)
        return UA_STATUSCODE_BADSUBSCRIPTIONIDINVALID;
    UA_UInt32 subscriptionId = *((UA_UInt32*)(input[0].data));
    UA_LOCK(server->serviceMutex);
    UA_Subscription* subscription = UA_Session_getSubscriptionById(session, subscriptionId);
    UA_UNLOCK(server->serviceMutex);
    if(!subscription) {
        if(TAILQ_EMPTY(&session->subscriptions)) {
            UA_Variant_setArray(&output[0], UA_Array_new(0, &UA_TYPES[UA_TYPES_UINT32]),
                                0, &UA_TYPES[UA_TYPES_UINT32]);
            UA_Variant_setArray(&output[1], UA_Array_new(0, &UA_TYPES[UA_TYPES_UINT32]),
                                0, &UA_TYPES[UA_TYPES_UINT32]);
            return UA_STATUSCODE_BADNOMATCH;
        }
=======
    }
    if(inputSize == 0 || !input[0].data) {
        UA_UNLOCK(server->serviceMutex);
        return UA_STATUSCODE_BADSUBSCRIPTIONIDINVALID;
    }

    /* Get the Subscription */
    UA_UInt32 subscriptionId = *((UA_UInt32*)(input[0].data));
    UA_Subscription *subscription = UA_Session_getSubscriptionById(session, subscriptionId);
    if(!subscription) {
        UA_UNLOCK(server->serviceMutex);
>>>>>>> 2a6dd8df
        return UA_STATUSCODE_BADSUBSCRIPTIONIDINVALID;
    }

    /* Count the MonitoredItems */
    UA_UInt32 sizeOfOutput = 0;
    UA_MonitoredItem* monitoredItem;
    LIST_FOREACH(monitoredItem, &subscription->monitoredItems, listEntry) {
        ++sizeOfOutput;
    }
    if(sizeOfOutput == 0) {
        UA_UNLOCK(server->serviceMutex);
        return UA_STATUSCODE_GOOD;
    }

    /* Allocate the output arrays */
    UA_UInt32 *clientHandles = (UA_UInt32*)
        UA_Array_new(sizeOfOutput, &UA_TYPES[UA_TYPES_UINT32]);
    if(!clientHandles) {
        UA_UNLOCK(server->serviceMutex);
        return UA_STATUSCODE_BADOUTOFMEMORY;
    }
    UA_UInt32 *serverHandles = (UA_UInt32*)
        UA_Array_new(sizeOfOutput, &UA_TYPES[UA_TYPES_UINT32]);
    if(!serverHandles) {
        UA_UNLOCK(server->serviceMutex);
        UA_free(clientHandles);
        return UA_STATUSCODE_BADOUTOFMEMORY;
    }

    /* Fill the array */
    UA_UInt32 i = 0;
    LIST_FOREACH(monitoredItem, &subscription->monitoredItems, listEntry) {
        clientHandles[i] = monitoredItem->clientHandle;
        serverHandles[i] = monitoredItem->monitoredItemId;
        ++i;
    }
    UA_Variant_setArray(&output[0], serverHandles, sizeOfOutput, &UA_TYPES[UA_TYPES_UINT32]);
    UA_Variant_setArray(&output[1], clientHandles, sizeOfOutput, &UA_TYPES[UA_TYPES_UINT32]);

    UA_UNLOCK(server->serviceMutex);
    return UA_STATUSCODE_GOOD;
}
#endif /* defined(UA_ENABLE_METHODCALLS) && defined(UA_ENABLE_SUBSCRIPTIONS) */

UA_StatusCode
writeNs0VariableArray(UA_Server *server, UA_UInt32 id, void *v,
                      size_t length, const UA_DataType *type) {
    UA_Variant var;
    UA_Variant_init(&var);
    UA_Variant_setArray(&var, v, length, type);
    return UA_Server_writeValue(server, UA_NODEID_NUMERIC(0, id), var);
}

#ifndef UA_GENERATED_NAMESPACE_ZERO
static UA_StatusCode
addVariableNode(UA_Server *server, char* name, UA_UInt32 variableid,
                UA_UInt32 parentid, UA_UInt32 referenceid,
                UA_Int32 valueRank, UA_UInt32 dataType) {
    UA_VariableAttributes attr = UA_VariableAttributes_default;
    attr.displayName = UA_LOCALIZEDTEXT("", name);
    attr.dataType = UA_NODEID_NUMERIC(0, dataType);
    attr.valueRank = valueRank;
    attr.accessLevel = UA_ACCESSLEVELMASK_READ;
    return UA_Server_addVariableNode(server, UA_NODEID_NUMERIC(0, variableid),
                                     UA_NODEID_NUMERIC(0, parentid), UA_NODEID_NUMERIC(0, referenceid),
                                     UA_QUALIFIEDNAME(0, name),
                                     UA_NODEID_NUMERIC(0, UA_NS0ID_BASEDATAVARIABLETYPE),
                                     attr, NULL, NULL);
}

/* A minimal server object that is not complete and does not use the mandated
 * references to a server type. To be used on very constrained devices. */
static UA_StatusCode
UA_Server_minimalServerObject(UA_Server *server) {
    /* Server */
    UA_StatusCode retval = addObjectNode(server, "Server", UA_NS0ID_SERVER, UA_NS0ID_OBJECTSFOLDER,
                                         UA_NS0ID_ORGANIZES, UA_NS0ID_BASEOBJECTTYPE);

    /* Use a valuerank of -2 for now. The array is added later on and the valuerank set to 1. */
    retval |= addVariableNode(server, "ServerArray", UA_NS0ID_SERVER_SERVERARRAY,
                              UA_NS0ID_SERVER, UA_NS0ID_HASPROPERTY,
                              UA_VALUERANK_ANY, UA_NS0ID_BASEDATATYPE);

    retval |= addVariableNode(server, "NamespaceArray", UA_NS0ID_SERVER_NAMESPACEARRAY,
                              UA_NS0ID_SERVER, UA_NS0ID_HASPROPERTY,
                              UA_VALUERANK_ANY, UA_NS0ID_BASEDATATYPE);

    retval |= addVariableNode(server, "ServerStatus", UA_NS0ID_SERVER_SERVERSTATUS,
                              UA_NS0ID_SERVER, UA_NS0ID_HASCOMPONENT,
                              UA_VALUERANK_SCALAR, UA_NS0ID_BASEDATATYPE);

    retval |= addVariableNode(server, "CurrentTime", UA_NS0ID_SERVER_SERVERSTATUS_CURRENTTIME,
                              UA_NS0ID_SERVER_SERVERSTATUS, UA_NS0ID_HASCOMPONENT,
                              UA_VALUERANK_SCALAR, UA_NS0ID_BASEDATATYPE);

    retval |= addVariableNode(server, "State", UA_NS0ID_SERVER_SERVERSTATUS_STATE,
                              UA_NS0ID_SERVER_SERVERSTATUS, UA_NS0ID_HASCOMPONENT,
                              UA_VALUERANK_SCALAR, UA_NS0ID_BASEDATATYPE);

    retval |= addVariableNode(server, "BuildInfo", UA_NS0ID_SERVER_SERVERSTATUS_BUILDINFO,
                              UA_NS0ID_SERVER_SERVERSTATUS, UA_NS0ID_HASCOMPONENT,
                              UA_VALUERANK_SCALAR, UA_NS0ID_BASEDATATYPE);

    retval |= addVariableNode(server, "ProductUri", UA_NS0ID_SERVER_SERVERSTATUS_BUILDINFO_PRODUCTURI,
                              UA_NS0ID_SERVER_SERVERSTATUS_BUILDINFO, UA_NS0ID_HASCOMPONENT,
                              UA_VALUERANK_SCALAR, UA_NS0ID_BASEDATATYPE);

    retval |= addVariableNode(server, "ManufacturerName",
                              UA_NS0ID_SERVER_SERVERSTATUS_BUILDINFO_MANUFACTURERNAME,
                              UA_NS0ID_SERVER_SERVERSTATUS_BUILDINFO, UA_NS0ID_HASCOMPONENT,
                              UA_VALUERANK_SCALAR, UA_NS0ID_BASEDATATYPE);

    retval |= addVariableNode(server, "ProductName",
                              UA_NS0ID_SERVER_SERVERSTATUS_BUILDINFO_PRODUCTNAME,
                              UA_NS0ID_SERVER_SERVERSTATUS_BUILDINFO, UA_NS0ID_HASCOMPONENT,
                              UA_VALUERANK_SCALAR, UA_NS0ID_BASEDATATYPE);

    retval |= addVariableNode(server, "SoftwareVersion",
                              UA_NS0ID_SERVER_SERVERSTATUS_BUILDINFO_SOFTWAREVERSION,
                              UA_NS0ID_SERVER_SERVERSTATUS_BUILDINFO, UA_NS0ID_HASCOMPONENT,
                              UA_VALUERANK_SCALAR, UA_NS0ID_BASEDATATYPE);

    retval |= addVariableNode(server, "BuildNumber",
                              UA_NS0ID_SERVER_SERVERSTATUS_BUILDINFO_BUILDNUMBER,
                              UA_NS0ID_SERVER_SERVERSTATUS_BUILDINFO, UA_NS0ID_HASCOMPONENT,
                              UA_VALUERANK_SCALAR, UA_NS0ID_BASEDATATYPE);

    retval |= addVariableNode(server, "BuildDate",
                              UA_NS0ID_SERVER_SERVERSTATUS_BUILDINFO_BUILDDATE,
                              UA_NS0ID_SERVER_SERVERSTATUS_BUILDINFO, UA_NS0ID_HASCOMPONENT,
                              UA_VALUERANK_SCALAR, UA_NS0ID_BASEDATATYPE);

    return retval;
}

#else

static UA_StatusCode
writeNs0Variable(UA_Server *server, UA_UInt32 id, void *v, const UA_DataType *type) {
    UA_Variant var;
    UA_Variant_init(&var);
    UA_Variant_setScalar(&var, v, type);
    return UA_Server_writeValue(server, UA_NODEID_NUMERIC(0, id), var);
}

static void
addModellingRules(UA_Server *server) {
    /* Test if the ModellingRules folder was added. (Only for the full ns0.) */
    UA_NodeClass mrnc = UA_NODECLASS_UNSPECIFIED;
    UA_StatusCode retval = UA_Server_readNodeClass(server,
                                                   UA_NODEID_NUMERIC(0, UA_NS0ID_SERVER_SERVERCAPABILITIES_MODELLINGRULES),
                                                   &mrnc);
    if(retval != UA_STATUSCODE_GOOD)
        return;

    /* Add ExposesItsArray */
    UA_Server_addReference(server,
                           UA_NODEID_NUMERIC(0, UA_NS0ID_SERVER_SERVERCAPABILITIES_MODELLINGRULES),
                           UA_NODEID_NUMERIC(0, UA_NS0ID_HASCOMPONENT),
                           UA_EXPANDEDNODEID_NUMERIC(0, UA_NS0ID_MODELLINGRULE_EXPOSESITSARRAY),
                           true);

    /* Add Mandatory */
    UA_Server_addReference(server,
                           UA_NODEID_NUMERIC(0, UA_NS0ID_SERVER_SERVERCAPABILITIES_MODELLINGRULES),
                           UA_NODEID_NUMERIC(0, UA_NS0ID_HASCOMPONENT),
                           UA_EXPANDEDNODEID_NUMERIC(0, UA_NS0ID_MODELLINGRULE_MANDATORY),
                           true);


    /* Add MandatoryPlaceholder */
    UA_Server_addReference(server,
                           UA_NODEID_NUMERIC(0, UA_NS0ID_SERVER_SERVERCAPABILITIES_MODELLINGRULES),
                           UA_NODEID_NUMERIC(0, UA_NS0ID_HASCOMPONENT),
                           UA_EXPANDEDNODEID_NUMERIC(0, UA_NS0ID_MODELLINGRULE_MANDATORYPLACEHOLDER),
                           true);

    /* Add Optional */
    UA_Server_addReference(server,
                           UA_NODEID_NUMERIC(0, UA_NS0ID_SERVER_SERVERCAPABILITIES_MODELLINGRULES),
                           UA_NODEID_NUMERIC(0, UA_NS0ID_HASCOMPONENT),
                           UA_EXPANDEDNODEID_NUMERIC(0, UA_NS0ID_MODELLINGRULE_OPTIONAL),
                           true);

    /* Add OptionalPlaceholder */
    UA_Server_addReference(server,
                           UA_NODEID_NUMERIC(0, UA_NS0ID_SERVER_SERVERCAPABILITIES_MODELLINGRULES),
                           UA_NODEID_NUMERIC(0, UA_NS0ID_HASCOMPONENT),
                           UA_EXPANDEDNODEID_NUMERIC(0, UA_NS0ID_MODELLINGRULE_OPTIONALPLACEHOLDER),
                           true);
}

#endif

/* Initialize the nodeset 0 by using the generated code of the nodeset compiler.
 * This also initialized the data sources for various variables, such as for
 * example server time. */
UA_StatusCode
UA_Server_initNS0(UA_Server *server) {
    /* Initialize base nodes which are always required an cannot be created
     * through the NS compiler */
    server->bootstrapNS0 = true;
    UA_StatusCode retVal = UA_Server_createNS0_base(server);

#ifdef UA_GENERATED_NAMESPACE_ZERO
    /* Load nodes and references generated from the XML ns0 definition */
    retVal |= namespace0_generated(server);
#else
    /* Create a minimal server object */
    retVal |= UA_Server_minimalServerObject(server);
#endif

    server->bootstrapNS0 = false;

    if(retVal != UA_STATUSCODE_GOOD) {
        UA_LOG_ERROR(&server->config.logger, UA_LOGCATEGORY_SERVER,
                     "Initialization of Namespace 0 failed with %s. "
                     "See previous outputs for any error messages.",
                     UA_StatusCode_name(retVal));
        return UA_STATUSCODE_BADINTERNALERROR;
    }

    /* NamespaceArray */
    UA_DataSource namespaceDataSource = {readNamespaces, writeNamespaces};
    retVal |= UA_Server_setVariableNode_dataSource(server,
                                                   UA_NODEID_NUMERIC(0, UA_NS0ID_SERVER_NAMESPACEARRAY),
                                                   namespaceDataSource);
    retVal |= UA_Server_writeValueRank(server, UA_NODEID_NUMERIC(0, UA_NS0ID_SERVER_NAMESPACEARRAY), 1);

    /* ServerArray */
    retVal |= writeNs0VariableArray(server, UA_NS0ID_SERVER_SERVERARRAY,
                                    &server->config.applicationDescription.applicationUri,
                                    1, &UA_TYPES[UA_TYPES_STRING]);
    retVal |= UA_Server_writeValueRank(server, UA_NODEID_NUMERIC(0, UA_NS0ID_SERVER_SERVERARRAY), 1);

    /* ServerStatus */
    UA_DataSource serverStatus = {readStatus, NULL};
    retVal |= UA_Server_setVariableNode_dataSource(server,
                        UA_NODEID_NUMERIC(0, UA_NS0ID_SERVER_SERVERSTATUS), serverStatus);

    /* StartTime will be sampled in UA_Server_run_startup()*/

    /* CurrentTime */
    UA_DataSource currentTime = {readCurrentTime, NULL};
    retVal |= UA_Server_setVariableNode_dataSource(server,
                 UA_NODEID_NUMERIC(0, UA_NS0ID_SERVER_SERVERSTATUS_CURRENTTIME), currentTime);

    /* State */
    retVal |= UA_Server_setVariableNode_dataSource(server,
                 UA_NODEID_NUMERIC(0, UA_NS0ID_SERVER_SERVERSTATUS_STATE),
                                                   serverStatus);

    /* BuildInfo */
    retVal |= UA_Server_setVariableNode_dataSource(server,
                 UA_NODEID_NUMERIC(0, UA_NS0ID_SERVER_SERVERSTATUS_BUILDINFO), serverStatus);

    /* BuildInfo - ProductUri */
    retVal |= UA_Server_setVariableNode_dataSource(server,
                 UA_NODEID_NUMERIC(0, UA_NS0ID_SERVER_SERVERSTATUS_BUILDINFO_PRODUCTURI),
                                                   serverStatus);

    /* BuildInfo - ManufacturerName */
    retVal |= UA_Server_setVariableNode_dataSource(server,
                 UA_NODEID_NUMERIC(0, UA_NS0ID_SERVER_SERVERSTATUS_BUILDINFO_MANUFACTURERNAME),
                                                   serverStatus);

    /* BuildInfo - ProductName */
    retVal |= UA_Server_setVariableNode_dataSource(server,
                 UA_NODEID_NUMERIC(0, UA_NS0ID_SERVER_SERVERSTATUS_BUILDINFO_PRODUCTNAME),
                                                   serverStatus);

    /* BuildInfo - SoftwareVersion */
    retVal |= UA_Server_setVariableNode_dataSource(server,
                 UA_NODEID_NUMERIC(0, UA_NS0ID_SERVER_SERVERSTATUS_BUILDINFO_SOFTWAREVERSION),
                                                   serverStatus);

    /* BuildInfo - BuildNumber */
    retVal |= UA_Server_setVariableNode_dataSource(server,
                 UA_NODEID_NUMERIC(0, UA_NS0ID_SERVER_SERVERSTATUS_BUILDINFO_BUILDNUMBER),
                                                   serverStatus);

    /* BuildInfo - BuildDate */
    retVal |= UA_Server_setVariableNode_dataSource(server,
                 UA_NODEID_NUMERIC(0, UA_NS0ID_SERVER_SERVERSTATUS_BUILDINFO_BUILDDATE),
                                                   serverStatus);

#ifdef UA_GENERATED_NAMESPACE_ZERO

    /* SecondsTillShutdown */
    retVal |= UA_Server_setVariableNode_dataSource(server,
                 UA_NODEID_NUMERIC(0, UA_NS0ID_SERVER_SERVERSTATUS_SECONDSTILLSHUTDOWN),
                                                   serverStatus);

    /* ShutDownReason */
    UA_LocalizedText shutdownReason;
    UA_LocalizedText_init(&shutdownReason);
    retVal |= writeNs0Variable(server, UA_NS0ID_SERVER_SERVERSTATUS_SHUTDOWNREASON,
                               &shutdownReason, &UA_TYPES[UA_TYPES_LOCALIZEDTEXT]);

    /* ServiceLevel */
    UA_DataSource serviceLevel = {readServiceLevel, NULL};
    retVal |= UA_Server_setVariableNode_dataSource(server,
                        UA_NODEID_NUMERIC(0, UA_NS0ID_SERVER_SERVICELEVEL), serviceLevel);

    /* ServerDiagnostics - ServerDiagnosticsSummary */
    UA_ServerDiagnosticsSummaryDataType serverDiagnosticsSummary;
    UA_ServerDiagnosticsSummaryDataType_init(&serverDiagnosticsSummary);
    retVal |= writeNs0Variable(server, UA_NS0ID_SERVER_SERVERDIAGNOSTICS_SERVERDIAGNOSTICSSUMMARY,
                               &serverDiagnosticsSummary,
                               &UA_TYPES[UA_TYPES_SERVERDIAGNOSTICSSUMMARYDATATYPE]);

    /* ServerDiagnostics - EnabledFlag */
    UA_Boolean enabledFlag = false;
    retVal |= writeNs0Variable(server, UA_NS0ID_SERVER_SERVERDIAGNOSTICS_ENABLEDFLAG,
                               &enabledFlag, &UA_TYPES[UA_TYPES_BOOLEAN]);

    /* According to Specification part-5 - pg.no-11(PDF pg.no-29), when the ServerDiagnostics is disabled the client
     * may modify the value of enabledFlag=true in the server. By default, this node have CurrentRead/Write access.
     * In CTT, Subscription_Minimum_1/002.js test will modify the above flag. This will not be a problem when build
     * configuration is set at UA_NAMESPACE_ZERO="REDUCED" as NodeIds will not be present. When UA_NAMESPACE_ZERO="FULL",
     * the test will fail. Hence made the NodeId as read only */
    retVal |= UA_Server_writeAccessLevel(server, UA_NODEID_NUMERIC(0, UA_NS0ID_SERVER_SERVERDIAGNOSTICS_ENABLEDFLAG),
                                         UA_ACCESSLEVELMASK_READ);

    /* Auditing */
    UA_DataSource auditing = {readAuditing, NULL};
    retVal |= UA_Server_setVariableNode_dataSource(server,
                        UA_NODEID_NUMERIC(0, UA_NS0ID_SERVER_AUDITING), auditing);

    /* Redundancy Support */
    UA_RedundancySupport redundancySupport = UA_REDUNDANCYSUPPORT_NONE;
    retVal |= writeNs0Variable(server, UA_NS0ID_SERVER_SERVERREDUNDANCY_REDUNDANCYSUPPORT,
                               &redundancySupport, &UA_TYPES[UA_TYPES_REDUNDANCYSUPPORT]);

    /* Remove unused subtypes of ServerRedundancy */
    UA_Server_deleteNode(server, UA_NODEID_NUMERIC(0, UA_NS0ID_SERVER_SERVERREDUNDANCY_CURRENTSERVERID), true);
    UA_Server_deleteNode(server, UA_NODEID_NUMERIC(0, UA_NS0ID_SERVER_SERVERREDUNDANCY_REDUNDANTSERVERARRAY), true);
    UA_Server_deleteNode(server, UA_NODEID_NUMERIC(0, UA_NS0ID_SERVER_SERVERREDUNDANCY_SERVERURIARRAY), true);
    UA_Server_deleteNode(server, UA_NODEID_NUMERIC(0, UA_NS0ID_SERVER_SERVERREDUNDANCY_SERVERNETWORKGROUPS), true);

    /* ServerCapabilities - LocaleIdArray */
    UA_LocaleId locale_en = UA_STRING("en");
    retVal |= writeNs0VariableArray(server, UA_NS0ID_SERVER_SERVERCAPABILITIES_LOCALEIDARRAY,
                                    &locale_en, 1, &UA_TYPES[UA_TYPES_LOCALEID]);

    /* ServerCapabilities - MaxBrowseContinuationPoints */
    UA_UInt16 maxBrowseContinuationPoints = UA_MAXCONTINUATIONPOINTS;
    retVal |= writeNs0Variable(server, UA_NS0ID_SERVER_SERVERCAPABILITIES_MAXBROWSECONTINUATIONPOINTS,
                               &maxBrowseContinuationPoints, &UA_TYPES[UA_TYPES_UINT16]);

    /* ServerProfileArray */
    UA_String profileArray[3];
    UA_UInt16 profileArraySize = 0;
#define ADDPROFILEARRAY(x) profileArray[profileArraySize++] = UA_STRING(x)
    ADDPROFILEARRAY("http://opcfoundation.org/UA-Profile/Server/MicroEmbeddedDevice");
#ifdef UA_ENABLE_NODEMANAGEMENT
    ADDPROFILEARRAY("http://opcfoundation.org/UA-Profile/Server/NodeManagement");
#endif
#ifdef UA_ENABLE_METHODCALLS
    ADDPROFILEARRAY("http://opcfoundation.org/UA-Profile/Server/Methods");
#endif
    retVal |= writeNs0VariableArray(server, UA_NS0ID_SERVER_SERVERCAPABILITIES_SERVERPROFILEARRAY,
                                    profileArray, profileArraySize, &UA_TYPES[UA_TYPES_STRING]);

    /* ServerCapabilities - MaxQueryContinuationPoints */
    UA_UInt16 maxQueryContinuationPoints = 0;
    retVal |= writeNs0Variable(server, UA_NS0ID_SERVER_SERVERCAPABILITIES_MAXQUERYCONTINUATIONPOINTS,
                               &maxQueryContinuationPoints, &UA_TYPES[UA_TYPES_UINT16]);

    /* ServerCapabilities - MaxHistoryContinuationPoints */
    UA_UInt16 maxHistoryContinuationPoints = 0;
    retVal |= writeNs0Variable(server, UA_NS0ID_SERVER_SERVERCAPABILITIES_MAXHISTORYCONTINUATIONPOINTS,
                               &maxHistoryContinuationPoints, &UA_TYPES[UA_TYPES_UINT16]);

    /* ServerCapabilities - MinSupportedSampleRate */
    UA_DataSource samplingInterval = {readMinSamplingInterval, NULL};
    retVal |= UA_Server_setVariableNode_dataSource(server,
                 UA_NODEID_NUMERIC(0, UA_NS0ID_SERVER_SERVERCAPABILITIES_MINSUPPORTEDSAMPLERATE),
                                                   samplingInterval);

    /* ServerCapabilities - OperationLimits - MaxNodesPerRead */
    retVal |= writeNs0Variable(server, UA_NS0ID_SERVER_SERVERCAPABILITIES_OPERATIONLIMITS_MAXNODESPERREAD,
                               &server->config.maxNodesPerRead, &UA_TYPES[UA_TYPES_UINT32]);

    /* ServerCapabilities - OperationLimits - maxNodesPerWrite */
    retVal |= writeNs0Variable(server, UA_NS0ID_SERVER_SERVERCAPABILITIES_OPERATIONLIMITS_MAXNODESPERWRITE,
                               &server->config.maxNodesPerWrite, &UA_TYPES[UA_TYPES_UINT32]);

    /* ServerCapabilities - OperationLimits - MaxNodesPerMethodCall */
    retVal |= writeNs0Variable(server, UA_NS0ID_SERVER_SERVERCAPABILITIES_OPERATIONLIMITS_MAXNODESPERMETHODCALL,
                               &server->config.maxNodesPerMethodCall, &UA_TYPES[UA_TYPES_UINT32]);

    /* ServerCapabilities - OperationLimits - MaxNodesPerBrowse */
    retVal |= writeNs0Variable(server, UA_NS0ID_SERVER_SERVERCAPABILITIES_OPERATIONLIMITS_MAXNODESPERBROWSE,
                               &server->config.maxNodesPerBrowse, &UA_TYPES[UA_TYPES_UINT32]);

    /* ServerCapabilities - OperationLimits - MaxNodesPerRegisterNodes */
    retVal |= writeNs0Variable(server, UA_NS0ID_SERVER_SERVERCAPABILITIES_OPERATIONLIMITS_MAXNODESPERREGISTERNODES,
                               &server->config.maxNodesPerRegisterNodes, &UA_TYPES[UA_TYPES_UINT32]);

    /* ServerCapabilities - OperationLimits - MaxNodesPerTranslateBrowsePathsToNodeIds */
    retVal |= writeNs0Variable(server, UA_NS0ID_SERVER_SERVERCAPABILITIES_OPERATIONLIMITS_MAXNODESPERTRANSLATEBROWSEPATHSTONODEIDS,
                               &server->config.maxNodesPerTranslateBrowsePathsToNodeIds, &UA_TYPES[UA_TYPES_UINT32]);

    /* ServerCapabilities - OperationLimits - MaxNodesPerNodeManagement */
    retVal |= writeNs0Variable(server, UA_NS0ID_SERVER_SERVERCAPABILITIES_OPERATIONLIMITS_MAXNODESPERNODEMANAGEMENT,
                               &server->config.maxNodesPerNodeManagement, &UA_TYPES[UA_TYPES_UINT32]);

    /* ServerCapabilities - OperationLimits - MaxMonitoredItemsPerCall */
    retVal |= writeNs0Variable(server, UA_NS0ID_SERVER_SERVERCAPABILITIES_OPERATIONLIMITS_MAXMONITOREDITEMSPERCALL,
                               &server->config.maxMonitoredItemsPerCall, &UA_TYPES[UA_TYPES_UINT32]);

#ifdef UA_ENABLE_MICRO_EMB_DEV_PROFILE
    /* Remove unused operation limit components */
    UA_Server_deleteNode(server, UA_NODEID_NUMERIC(0, UA_NS0ID_SERVER_SERVERCAPABILITIES_OPERATIONLIMITS_MAXNODESPERHISTORYREADDATA), true);
    UA_Server_deleteNode(server, UA_NODEID_NUMERIC(0, UA_NS0ID_SERVER_SERVERCAPABILITIES_OPERATIONLIMITS_MAXNODESPERHISTORYREADEVENTS), true);
    UA_Server_deleteNode(server, UA_NODEID_NUMERIC(0, UA_NS0ID_SERVER_SERVERCAPABILITIES_OPERATIONLIMITS_MAXNODESPERHISTORYUPDATEDATA), true);
    UA_Server_deleteNode(server, UA_NODEID_NUMERIC(0, UA_NS0ID_SERVER_SERVERCAPABILITIES_OPERATIONLIMITS_MAXNODESPERHISTORYUPDATEEVENTS), true);
    UA_Server_deleteNode(server, UA_NODEID_NUMERIC(0, UA_NS0ID_SERVER_SERVERCAPABILITIES_ROLESET), true);
    UA_Server_deleteNode(server, UA_NODEID_NUMERIC(0, UA_NS0ID_SERVER_SERVERCAPABILITIES_MAXSTRINGLENGTH), true);
    UA_Server_deleteNode(server, UA_NODEID_NUMERIC(0, UA_NS0ID_SERVER_SERVERCAPABILITIES_MAXARRAYLENGTH), true);
    UA_Server_deleteNode(server, UA_NODEID_NUMERIC(0, UA_NS0ID_SERVER_SERVERCAPABILITIES_MAXBYTESTRINGLENGTH), true);

    /* Remove not supported Server Instance */
    UA_Server_deleteNode(server, UA_NODEID_NUMERIC(0, UA_NS0ID_DICTIONARIES), true);
    UA_Server_deleteNode(server, UA_NODEID_NUMERIC(0, UA_NS0ID_SERVER_ESTIMATEDRETURNTIME), true);
    UA_Server_deleteNode(server, UA_NODEID_NUMERIC(0, UA_NS0ID_SERVER_LOCALTIME), true);
    UA_Server_deleteNode(server, UA_NODEID_NUMERIC(0, UA_NS0ID_PUBLISHSUBSCRIBE), true);
    UA_Server_deleteNode(server, UA_NODEID_NUMERIC(0, UA_NS0ID_SERVER_NAMESPACES), true);
    UA_Server_deleteNode(server, UA_NODEID_NUMERIC(0, UA_NS0ID_SERVER_REQUESTSERVERSTATECHANGE), true);
    UA_Server_deleteNode(server, UA_NODEID_NUMERIC(0, UA_NS0ID_SERVER_RESENDDATA), true);
    UA_Server_deleteNode(server, UA_NODEID_NUMERIC(0, UA_NS0ID_SERVERCONFIGURATION), true);
    UA_Server_deleteNode(server, UA_NODEID_NUMERIC(0, UA_NS0ID_SERVER_SETSUBSCRIPTIONDURABLE), true);

    UA_Server_deleteNode(server, UA_NODEID_NUMERIC(0, UA_NS0ID_SERVER_SERVERDIAGNOSTICS_SAMPLINGINTERVALDIAGNOSTICSARRAY), true);
    UA_Server_deleteNode(server, UA_NODEID_NUMERIC(0, UA_NS0ID_SERVER_SERVERDIAGNOSTICS_SESSIONSDIAGNOSTICSSUMMARY), true);

    /* Removing these NodeIds make Server Object to be non-complaint with UA 1.03  in CTT (Base Inforamtion/Base Info Core Structure/ 001.js)
     * In the 1.04 specification this has been resolved by allowing to remove these static nodes as well */
    UA_Server_deleteNode(server, UA_NODEID_NUMERIC(0, UA_NS0ID_SERVER_SERVERDIAGNOSTICS_SERVERDIAGNOSTICSSUMMARY), true);
    UA_Server_deleteNode(server, UA_NODEID_NUMERIC(0, UA_NS0ID_SERVER_SERVERDIAGNOSTICS_SUBSCRIPTIONDIAGNOSTICSARRAY), true);
#endif

#ifndef UA_ENABLE_HISTORIZING
    UA_Server_deleteNode(server, UA_NODEID_NUMERIC(0, UA_NS0ID_HISTORYSERVERCAPABILITIES), true);
#else
    /* ServerCapabilities - HistoryServerCapabilities - AccessHistoryDataCapability */
    retVal |= writeNs0Variable(server, UA_NS0ID_HISTORYSERVERCAPABILITIES_ACCESSHISTORYDATACAPABILITY,
                               &server->config.accessHistoryDataCapability, &UA_TYPES[UA_TYPES_BOOLEAN]);

    /* ServerCapabilities - HistoryServerCapabilities - MaxReturnDataValues */
    retVal |= writeNs0Variable(server, UA_NS0ID_HISTORYSERVERCAPABILITIES_MAXRETURNDATAVALUES,
                               &server->config.maxReturnDataValues, &UA_TYPES[UA_TYPES_UINT32]);

    /* ServerCapabilities - HistoryServerCapabilities - AccessHistoryEventsCapability */
    retVal |= writeNs0Variable(server, UA_NS0ID_HISTORYSERVERCAPABILITIES_ACCESSHISTORYEVENTSCAPABILITY,
                               &server->config.accessHistoryEventsCapability, &UA_TYPES[UA_TYPES_BOOLEAN]);

    /* ServerCapabilities - HistoryServerCapabilities - MaxReturnEventValues */
    retVal |= writeNs0Variable(server, UA_NS0ID_HISTORYSERVERCAPABILITIES_MAXRETURNEVENTVALUES,
                               &server->config.maxReturnEventValues, &UA_TYPES[UA_TYPES_UINT32]);

    /* ServerCapabilities - HistoryServerCapabilities - InsertDataCapability */
    retVal |= writeNs0Variable(server, UA_NS0ID_HISTORYSERVERCAPABILITIES_INSERTDATACAPABILITY,
                               &server->config.insertDataCapability, &UA_TYPES[UA_TYPES_BOOLEAN]);

    /* ServerCapabilities - HistoryServerCapabilities - InsertEventCapability */
    retVal |= writeNs0Variable(server, UA_NS0ID_HISTORYSERVERCAPABILITIES_INSERTEVENTCAPABILITY,
                               &server->config.insertEventCapability, &UA_TYPES[UA_TYPES_BOOLEAN]);

    /* ServerCapabilities - HistoryServerCapabilities - InsertAnnotationsCapability */
    retVal |= writeNs0Variable(server, UA_NS0ID_HISTORYSERVERCAPABILITIES_INSERTANNOTATIONCAPABILITY,
                               &server->config.insertAnnotationsCapability, &UA_TYPES[UA_TYPES_BOOLEAN]);

    /* ServerCapabilities - HistoryServerCapabilities - ReplaceDataCapability */
    retVal |= writeNs0Variable(server, UA_NS0ID_HISTORYSERVERCAPABILITIES_REPLACEDATACAPABILITY,
                               &server->config.replaceDataCapability, &UA_TYPES[UA_TYPES_BOOLEAN]);

    /* ServerCapabilities - HistoryServerCapabilities - ReplaceEventCapability */
    retVal |= writeNs0Variable(server, UA_NS0ID_HISTORYSERVERCAPABILITIES_REPLACEEVENTCAPABILITY,
                               &server->config.replaceEventCapability, &UA_TYPES[UA_TYPES_BOOLEAN]);

    /* ServerCapabilities - HistoryServerCapabilities - UpdateDataCapability */
    retVal |= writeNs0Variable(server, UA_NS0ID_HISTORYSERVERCAPABILITIES_UPDATEDATACAPABILITY,
                               &server->config.updateDataCapability, &UA_TYPES[UA_TYPES_BOOLEAN]);

    /* ServerCapabilities - HistoryServerCapabilities - UpdateEventCapability */
    retVal |= writeNs0Variable(server, UA_NS0ID_HISTORYSERVERCAPABILITIES_UPDATEEVENTCAPABILITY,
                               &server->config.updateEventCapability, &UA_TYPES[UA_TYPES_BOOLEAN]);

    /* ServerCapabilities - HistoryServerCapabilities - DeleteRawCapability */
    retVal |= writeNs0Variable(server, UA_NS0ID_HISTORYSERVERCAPABILITIES_DELETERAWCAPABILITY,
                               &server->config.deleteRawCapability, &UA_TYPES[UA_TYPES_BOOLEAN]);

    /* ServerCapabilities - HistoryServerCapabilities - DeleteEventCapability */
    retVal |= writeNs0Variable(server, UA_NS0ID_HISTORYSERVERCAPABILITIES_DELETEEVENTCAPABILITY,
                               &server->config.deleteEventCapability, &UA_TYPES[UA_TYPES_BOOLEAN]);

    /* ServerCapabilities - HistoryServerCapabilities - DeleteAtTimeDataCapability */
    retVal |= writeNs0Variable(server, UA_NS0ID_HISTORYSERVERCAPABILITIES_DELETEATTIMECAPABILITY,
                               &server->config.deleteAtTimeDataCapability, &UA_TYPES[UA_TYPES_BOOLEAN]);
#endif

#if defined(UA_ENABLE_METHODCALLS) && defined(UA_ENABLE_SUBSCRIPTIONS)
    retVal |= UA_Server_setMethodNode_callback(server,
                        UA_NODEID_NUMERIC(0, UA_NS0ID_SERVER_GETMONITOREDITEMS), readMonitoredItems);
#endif

    /* The HasComponent references to the ModellingRules are not part of the
     * Nodeset2.xml. So we add the references manually. */
    addModellingRules(server);

#endif /* UA_GENERATED_NAMESPACE_ZERO */

    /* create the OverFlowEventType
     * The EventQueueOverflowEventType is defined as abstract, therefore we can not create an instance of that type
     * directly, but need to create a subtype. This is already posted on the OPC Foundation bug tracker under the
     * following link for clarification: https://opcfoundation-onlineapplications.org/mantis/view.php?id=4206 */
#ifdef UA_ENABLE_SUBSCRIPTIONS_EVENTS
    UA_ObjectTypeAttributes overflowAttr = UA_ObjectTypeAttributes_default;
    overflowAttr.description = UA_LOCALIZEDTEXT("en-US", "A simple event for indicating a queue overflow.");
    overflowAttr.displayName = UA_LOCALIZEDTEXT("en-US", "SimpleOverflowEventType");
    retVal |= UA_Server_addObjectTypeNode(server, UA_NODEID_NUMERIC(0, UA_NS0ID_SIMPLEOVERFLOWEVENTTYPE),
                                          UA_NODEID_NUMERIC(0, UA_NS0ID_EVENTQUEUEOVERFLOWEVENTTYPE),
                                          UA_NODEID_NUMERIC(0, UA_NS0ID_HASSUBTYPE),
                                          UA_QUALIFIEDNAME(0, "SimpleOverflowEventType"),
                                          overflowAttr, NULL, NULL);
#endif

    if(retVal != UA_STATUSCODE_GOOD) {
        UA_LOG_ERROR(&server->config.logger, UA_LOGCATEGORY_SERVER,
                     "Initialization of Namespace 0 (after bootstrapping) "
                     "failed with %s. See previous outputs for any error messages.",
                     UA_StatusCode_name(retVal));
        return UA_STATUSCODE_BADINTERNALERROR;
    }
    return UA_STATUSCODE_GOOD;
}<|MERGE_RESOLUTION|>--- conflicted
+++ resolved
@@ -564,8 +564,6 @@
                    const UA_NodeId *methodId, void *methodContext, const UA_NodeId *objectId,
                    void *objectContext, size_t inputSize, const UA_Variant *input,
                    size_t outputSize, UA_Variant *output) {
-<<<<<<< HEAD
-=======
     /* Return two empty arrays by default */
     UA_Variant_setArray(&output[0], UA_Array_new(0, &UA_TYPES[UA_TYPES_UINT32]),
                         0, &UA_TYPES[UA_TYPES_UINT32]);
@@ -573,28 +571,11 @@
                         0, &UA_TYPES[UA_TYPES_UINT32]);
 
     /* Get the Session */
->>>>>>> 2a6dd8df
     UA_LOCK(server->serviceMutex);
     UA_Session *session = UA_Server_getSessionById(server, sessionId);
     if(!session) {
         UA_UNLOCK(server->serviceMutex);
         return UA_STATUSCODE_BADINTERNALERROR;
-<<<<<<< HEAD
-    if(inputSize == 0 || !input[0].data)
-        return UA_STATUSCODE_BADSUBSCRIPTIONIDINVALID;
-    UA_UInt32 subscriptionId = *((UA_UInt32*)(input[0].data));
-    UA_LOCK(server->serviceMutex);
-    UA_Subscription* subscription = UA_Session_getSubscriptionById(session, subscriptionId);
-    UA_UNLOCK(server->serviceMutex);
-    if(!subscription) {
-        if(TAILQ_EMPTY(&session->subscriptions)) {
-            UA_Variant_setArray(&output[0], UA_Array_new(0, &UA_TYPES[UA_TYPES_UINT32]),
-                                0, &UA_TYPES[UA_TYPES_UINT32]);
-            UA_Variant_setArray(&output[1], UA_Array_new(0, &UA_TYPES[UA_TYPES_UINT32]),
-                                0, &UA_TYPES[UA_TYPES_UINT32]);
-            return UA_STATUSCODE_BADNOMATCH;
-        }
-=======
     }
     if(inputSize == 0 || !input[0].data) {
         UA_UNLOCK(server->serviceMutex);
@@ -606,7 +587,6 @@
     UA_Subscription *subscription = UA_Session_getSubscriptionById(session, subscriptionId);
     if(!subscription) {
         UA_UNLOCK(server->serviceMutex);
->>>>>>> 2a6dd8df
         return UA_STATUSCODE_BADSUBSCRIPTIONIDINVALID;
     }
 
