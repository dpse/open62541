#ifndef __NAMESPACE_H__
#define __NAMESPACE_H__

#include "ua_types.h"
#include "ua_types_generated.h"
#include "util/ua_list.h"

/**
   @defgroup namespace Namespace

   @brief The namespace is the central storage for nodes in the UA address
   space. Internally, the namespace is realised as hash-map where nodes are
   stored and retrieved with their nodeid.

   The nodes in the namespace are immutable. To change the content of a node, it
   needs to be replaced as a whole. When a node is inserted into the namespace,
   it gets replaced with a pointer to a managed node. Managed nodes shall never
   be freed by the user. This is done by the namespace when the node is removed
   and no readers (in other threads) access the node.

   @{
 */

/** @brief Namespace datastructure. Mainly a hashmap to UA_Nodes */
struct Namespace;
typedef struct Namespace Namespace;

/** @brief Create a new namespace */
UA_Int32 Namespace_new(Namespace **result, UA_UInt32 namespaceId);

/** @brief Delete the namespace and all nodes in it */
UA_Int32 Namespace_delete(Namespace *ns);

#define NAMESPACE_INSERT_UNIQUE 1
#define NAMESPACE_INSERT_GETMANAGED 2
/** @brief Insert a new node into the namespace

    With the UNIQUE flag, the node is only inserted if the nodeid does not
    already exist. With the GETMANAGED flag, the node pointer is replaced with
    the managed pointer. Otherwise, it is set to UA_NULL. */
<<<<<<< HEAD
UA_Int32 Namespace_insert(Namespace *ns, const UA_Node **node, UA_Byte flags);
=======
UA_Int32 Namespace_insert(Namespace *ns, UA_Node **node, UA_Byte flags);
>>>>>>> 61890937

/** @brief Remove a node from the namespace. Always succeeds, even if the node
	was not found. */
UA_Int32 Namespace_remove(Namespace *ns, const UA_NodeId *nodeid);

/** @brief Retrieve a node (read-only) from the namespace. Nodes are immutable.
    They can only be replaced. After the Node is no longer used, the locked
    entry needs to be released. */
UA_Int32 Namespace_get(const Namespace *ns, const UA_NodeId *nodeid, const UA_Node **managedNode);

/** @brief Release a managed node. Do never insert a node that isn't stored in a
	namespace. */
void Namespace_releaseManagedNode(const UA_Node *managed);

/** @brief A function that can be evaluated on all entries in a namespace via
	Namespace_iterate. Note that the visitor is read-only on the nodes. */
typedef void (*Namespace_nodeVisitor)(const UA_Node *node);

/** @brief Iterate over all nodes in a namespace. */
UA_Int32 Namespace_iterate(const Namespace *ns, Namespace_nodeVisitor visitor);

/// @} /* end of group */

#endif /* __NAMESPACE_H */<|MERGE_RESOLUTION|>--- conflicted
+++ resolved
@@ -5,65 +5,72 @@
 #include "ua_types_generated.h"
 #include "util/ua_list.h"
 
-/**
-   @defgroup namespace Namespace
+#ifdef MULTITHREADING
+#define _XOPEN_SOURCE 500
+#define __USE_UNIX98
+#include <pthread.h>
+#endif
 
-   @brief The namespace is the central storage for nodes in the UA address
-   space. Internally, the namespace is realised as hash-map where nodes are
-   stored and retrieved with their nodeid.
+/** @brief Namespace entries point to an UA_Node. But the actual data structure
+	is opaque outside of ua_namespace.c */
 
-   The nodes in the namespace are immutable. To change the content of a node, it
-   needs to be replaced as a whole. When a node is inserted into the namespace,
-   it gets replaced with a pointer to a managed node. Managed nodes shall never
-   be freed by the user. This is done by the namespace when the node is removed
-   and no readers (in other threads) access the node.
+typedef struct Namespace_Entry {
+	UA_UInt64 status;	/* 2 bits status | 14 bits checkout count | 48 bits timestamp */
+	const UA_Node *node;	/* Nodes are immutable. It is not recommended to change nodes in place */
+} Namespace_Entry;
 
-   @{
- */
+/** @brief Namespace datastructure. It mainly serves as a hashmap to UA_Nodes. */
+typedef struct Namespace {
+	UA_UInt32 namespaceId;
+	Namespace_Entry *entries;
+	UA_UInt32 size;
+	UA_UInt32 count;
+	UA_UInt32 sizePrimeIndex;	/* Current size, as an index into the table of primes.  */
+} Namespace;
 
-/** @brief Namespace datastructure. Mainly a hashmap to UA_Nodes */
-struct Namespace;
-typedef struct Namespace Namespace;
+/** Namespace locks indicate that a thread currently operates on an entry. */
+struct Namespace_Entry_Lock;
+typedef struct Namespace_Entry_Lock Namespace_Entry_Lock;
+
+/** @brief Release a lock on a namespace entry. */
+void Namespace_Entry_Lock_release(Namespace_Entry_Lock * lock);
 
 /** @brief Create a new namespace */
-UA_Int32 Namespace_new(Namespace **result, UA_UInt32 namespaceId);
+UA_Int32 Namespace_new(Namespace ** result, UA_UInt32 size, UA_UInt32 namespaceId);
+
+/** @brief Delete all nodes in the namespace */
+void Namespace_empty(Namespace * ns);
 
 /** @brief Delete the namespace and all nodes in it */
-UA_Int32 Namespace_delete(Namespace *ns);
+void Namespace_delete(Namespace * ns);
 
-#define NAMESPACE_INSERT_UNIQUE 1
-#define NAMESPACE_INSERT_GETMANAGED 2
-/** @brief Insert a new node into the namespace
+/** @brief Insert a new node into the namespace. Abort an entry with the same
+	NodeId is already present */
+UA_Int32 Namespace_insert(Namespace * ns, const UA_Node * node);
 
-    With the UNIQUE flag, the node is only inserted if the nodeid does not
-    already exist. With the GETMANAGED flag, the node pointer is replaced with
-    the managed pointer. Otherwise, it is set to UA_NULL. */
-<<<<<<< HEAD
-UA_Int32 Namespace_insert(Namespace *ns, const UA_Node **node, UA_Byte flags);
-=======
-UA_Int32 Namespace_insert(Namespace *ns, UA_Node **node, UA_Byte flags);
->>>>>>> 61890937
+/** @brief Insert a new node or replace an existing node if an entry has the same NodeId. */
+// UA_Int32 Namespace_insertOrReplace(Namespace * ns, const UA_Node * node);
 
-/** @brief Remove a node from the namespace. Always succeeds, even if the node
-	was not found. */
-UA_Int32 Namespace_remove(Namespace *ns, const UA_NodeId *nodeid);
+/** @brief Find an unused (numeric) NodeId in the namespace and insert the node.
+	The node is modified to contain the new nodeid after insertion. */
+UA_Int32 Namespace_insertUnique(Namespace * ns, UA_Node * node);
 
-/** @brief Retrieve a node (read-only) from the namespace. Nodes are immutable.
-    They can only be replaced. After the Node is no longer used, the locked
-    entry needs to be released. */
-UA_Int32 Namespace_get(const Namespace *ns, const UA_NodeId *nodeid, const UA_Node **managedNode);
+/** @brief Remove a node from the namespace */
+UA_Int32 Namespace_remove(Namespace * ns, const UA_NodeId * nodeid);
 
-/** @brief Release a managed node. Do never insert a node that isn't stored in a
-	namespace. */
-void Namespace_releaseManagedNode(const UA_Node *managed);
+/** @brief Tests whether the namespace contains an entry for a given NodeId */
+UA_Int32 Namespace_contains(const Namespace * ns, const UA_NodeId * nodeid);
 
-/** @brief A function that can be evaluated on all entries in a namespace via
-	Namespace_iterate. Note that the visitor is read-only on the nodes. */
-typedef void (*Namespace_nodeVisitor)(const UA_Node *node);
+/** @brief Retrieve a node (read-only) from the namespace. Nodes are identified
+	by their NodeId. After the Node is no longer used, the lock needs to be
+	released. */
+UA_Int32 Namespace_get(const Namespace *ns, const UA_NodeId * nodeid, const UA_Node **result,
+					   Namespace_Entry_Lock ** lock);
 
-/** @brief Iterate over all nodes in a namespace. */
-UA_Int32 Namespace_iterate(const Namespace *ns, Namespace_nodeVisitor visitor);
+/** @brief A function that can be evaluated on all entries in a namespace via Namespace_iterate */
+typedef void (*Namespace_nodeVisitor) (const UA_Node *node);
 
-/// @} /* end of group */
+/** @brief Iterate over all nodes in a namespace */
+UA_Int32 Namespace_iterate(const Namespace * ns, Namespace_nodeVisitor visitor);
 
 #endif /* __NAMESPACE_H */