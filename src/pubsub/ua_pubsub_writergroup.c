--- conflicted
+++ resolved
@@ -401,13 +401,9 @@
     /* Compute the message length and generate the offset-table (done inside
      * calcSizeBinary) */
     memset(&wg->bufferedMessage, 0, sizeof(UA_NetworkMessageOffsetBuffer));
-<<<<<<< HEAD
     msgSize = UA_NetworkMessage_calcSizeBinaryWithOffsetBuffer(&networkMessage,
                                                                &wg->bufferedMessage);
 
-=======
-    msgSize = UA_NetworkMessage_calcSizeBinary(&networkMessage, &wg->bufferedMessage);
->>>>>>> 2b76ea7f
 #ifdef UA_ENABLE_PUBSUB_ENCRYPTION
     if(wg->config.securityMode > UA_MESSAGESECURITYMODE_NONE) {
         UA_PubSubSecurityPolicy *sp = wg->config.securityPolicy;
@@ -1379,13 +1375,8 @@
     if(!connection) {
         UA_LOG_ERROR_WRITERGROUP(server->config.logging, writerGroup,
                                  "Publish failed. PubSubConnection invalid");
-<<<<<<< HEAD
+        UA_LOCK(&server->serviceMutex);
         UA_WriterGroup_setPubSubState(server, writerGroup, UA_PUBSUBSTATE_ERROR);
-=======
-        UA_LOCK(&server->serviceMutex);
-        UA_WriterGroup_setPubSubState(server, writerGroup, UA_PUBSUBSTATE_ERROR,
-                                      UA_STATUSCODE_BADNOTCONNECTED);
->>>>>>> 2b76ea7f
         UA_UNLOCK(&server->serviceMutex);
         return;
     }
